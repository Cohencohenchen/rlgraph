--- conflicted
+++ resolved
@@ -4,30 +4,21 @@
   "standardize_advantages": true,
   "clip_ratio": 0.2,
   "discount": 0.995,
-<<<<<<< HEAD
-  "gae_lambda": 0.8,
-  "weight_entropy": 0.001,
-=======
   "gae_lambda": 1.0,
-  "weight_entropy": 0.01,
->>>>>>> b210db73
+  "weight_entropy": {
+    "type": "polynomial-parameter",
+    "from": 0.25,
+    "to": 0.001,
+    "power": 2
+  },
+  "value_function_clipping": 10.0,
 
   "memory_spec":
   {
     "type": "ring_buffer",
-<<<<<<< HEAD
-    "capacity": 600
-  },
-  "preprocessing_spec": [
-=======
     "capacity": 1000
   },
   "preprocessing_spec": [
-    {
-      "type": "moving_standardize",
-      "scope": "moving-standardize"
-    }
->>>>>>> b210db73
   ],
   "observe_spec": {
     "buffer_size": 200
