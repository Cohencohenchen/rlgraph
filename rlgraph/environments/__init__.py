# Copyright 2018 The RLgraph authors. All Rights Reserved.
#
# Licensed under the Apache License, Version 2.0 (the "License");
# you may not use this file except in compliance with the License.
# You may obtain a copy of the License at
#
#     http://www.apache.org/licenses/LICENSE-2.0
#
# Unless required by applicable law or agreed to in writing, software
# distributed under the License is distributed on an "AS IS" BASIS,
# WITHOUT WARRANTIES OR CONDITIONS OF ANY KIND, either express or implied.
# See the License for the specific language governing permissions and
# limitations under the License.
# ==============================================================================

from __future__ import absolute_import
from __future__ import division
from __future__ import print_function

from rlgraph.environments.environment import Environment
from rlgraph.environments.grid_world import GridWorld
from rlgraph.environments.openai_gym import OpenAIGymEnv
from rlgraph.environments.random_env import RandomEnv
from rlgraph.environments.vector_env import VectorEnv
from rlgraph.environments.sequential_vector_env import SequentialVectorEnv


Environment.__lookup_classes__ = dict(
    gridworld=GridWorld,
    openai=OpenAIGymEnv,
    openaigymenv=OpenAIGymEnv,
    openaigym=OpenAIGymEnv,
    randomenv = RandomEnv,
    random=RandomEnv,
    sequentialvector=SequentialVectorEnv,
    sequentialvectorenv=SequentialVectorEnv
)

try:
<<<<<<< HEAD
    from rlgraph.environments.deepmind_lab import DeepmindLabEnv
=======
    import deepmind_lab

    # If import works: Can import our Adapter.
    from rlgraph.environments.deepmind_lab import DeepmindLabEnv

>>>>>>> 6ced7688
    Environment.__lookup_classes__.update(dict(
        deepmindlab=DeepmindLabEnv,
        deepmindlabenv=DeepmindLabEnv,
    ))
except ModuleNotFoundError:
    pass

<<<<<<< HEAD
=======

>>>>>>> 6ced7688
__all__ = ["Environment"] + \
          list(set(map(lambda x: x.__name__, Environment.__lookup_classes__.values())))<|MERGE_RESOLUTION|>--- conflicted
+++ resolved
@@ -30,22 +30,18 @@
     openai=OpenAIGymEnv,
     openaigymenv=OpenAIGymEnv,
     openaigym=OpenAIGymEnv,
-    randomenv = RandomEnv,
+    randomenv=RandomEnv,
     random=RandomEnv,
     sequentialvector=SequentialVectorEnv,
     sequentialvectorenv=SequentialVectorEnv
 )
 
 try:
-<<<<<<< HEAD
-    from rlgraph.environments.deepmind_lab import DeepmindLabEnv
-=======
     import deepmind_lab
 
     # If import works: Can import our Adapter.
     from rlgraph.environments.deepmind_lab import DeepmindLabEnv
 
->>>>>>> 6ced7688
     Environment.__lookup_classes__.update(dict(
         deepmindlab=DeepmindLabEnv,
         deepmindlabenv=DeepmindLabEnv,
@@ -53,9 +49,6 @@
 except ModuleNotFoundError:
     pass
 
-<<<<<<< HEAD
-=======
 
->>>>>>> 6ced7688
 __all__ = ["Environment"] + \
           list(set(map(lambda x: x.__name__, Environment.__lookup_classes__.values())))