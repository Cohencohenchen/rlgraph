--- conflicted
+++ resolved
@@ -20,18 +20,14 @@
 import numpy as np
 
 from rlgraph import get_backend
+from rlgraph.components.component import Component
+from rlgraph.components.distributions import Normal, Categorical, Distribution, Beta, Bernoulli
+from rlgraph.components.neural_networks.neural_network import NeuralNetwork
 from rlgraph.components.action_adapters.action_adapter import ActionAdapter
-from rlgraph.components.component import Component
-from rlgraph.components.distributions import Normal, Distribution, Bernoulli
-from rlgraph.components.neural_networks.neural_network import NeuralNetwork
 from rlgraph.spaces import Space, BoolBox, IntBox, FloatBox
+from rlgraph.utils.rlgraph_errors import RLGraphError
 from rlgraph.utils.decorators import rlgraph_api, graph_fn
-<<<<<<< HEAD
-from rlgraph.utils.ops import FlattenedDataOp
-from rlgraph.utils.rlgraph_errors import RLGraphError
-=======
 from rlgraph.utils.ops import FlattenedDataOp, ContainerDataOp
->>>>>>> 3194f37b
 
 if get_backend() == "tf":
     import tensorflow as tf
@@ -44,8 +40,7 @@
     A Policy is a wrapper Component that contains a NeuralNetwork, an ActionAdapter and a Distribution Component.
     """
     def __init__(self, network_spec, action_space=None, action_adapter_spec=None,
-                 deterministic=True, scope="policy", bounded_distribution_type="beta",
-                 discrete_distribution_type="categorical", **kwargs):
+                 deterministic=True, scope="policy", bounded_distribution_type="beta", **kwargs):
         """
         Args:
             network_spec (Union[NeuralNetwork,dict]): The NeuralNetwork Component or a specification dict to build
@@ -62,10 +57,6 @@
             bounded_distribution_type(str): The class of distributions to use for bounded action spaces. For options
                 check the components.distributions package. Default: beta.
 
-            discrete_distribution_type(str): The class of distributions to use for discrete action spaces. For options
-                check the components.distributions package. Default: categorical. Agents requiring reparameterization
-                may require a GumbelSoftmax distribution instead.
-
             batch_apply (bool): Whether to wrap both the NN and the ActionAdapter with a BatchApply Component in order
                 to fold time rank into batch rank before a forward pass.
         """
@@ -73,11 +64,9 @@
 
         self.neural_network = NeuralNetwork.from_spec(network_spec)  # type: NeuralNetwork
         self.deterministic = deterministic
-        self.action_adapters = {}
-        self.distributions = {}
+        self.action_adapters = dict()
+        self.distributions = dict()
         self.bounded_distribution_type = bounded_distribution_type
-        self.discrete_distribution_type = discrete_distribution_type
-
         self._create_action_adapters_and_distributions(
             action_space=action_space, action_adapter_spec=action_adapter_spec
         )
@@ -117,20 +106,18 @@
             self.action_adapters[flat_key] = ActionAdapter.from_spec(aa_spec, scope="action-adapter-{}".format(i))
 
     def _get_distribution(self, i, action_component):
-        # IntBox: Categorical (default) or Gumble-Softmax.
+        # IntBox: Categorical.
         if isinstance(action_component, IntBox):
-            scope = "{}-{}".format(self.discrete_distribution_type, i)
-            spec = dict(type=self.discrete_distribution_type, scope=scope)
-            return Distribution.from_spec(spec=spec)
+            return Categorical(scope="categorical-{}".format(i))
         # BoolBox: Bernoulli.
         elif isinstance(action_component, BoolBox):
             return Bernoulli(scope="bernoulli-{}".format(i))
-        # Continuous action spaces.
+        # Continuous action space: Normal/Beta/etc. distribution.
         elif isinstance(action_component, FloatBox):
             # Unbounded -> Normal distribution.
             if not self._is_action_bounded(action_component):
                 return Normal(scope="normal-{}".format(i))
-            # Bounded -> Beta (default) or Squashed Normal.
+            # Bounded -> according to the bounded_distribution parameter.
             else:
                 scope = "{}-{}".format(self.bounded_distribution_type, i)
                 spec = dict(
@@ -501,7 +488,7 @@
                     ret[flat_key] = self.distributions[flat_key].draw(parameters[flat_key], deterministic)
         return ret
 
-    @graph_fn
+    @graph_fn(returns=2)
     def _graph_fn_get_action_and_log_prob(self, parameters, deterministic):
         action = FlattenedDataOp()
         log_prob = FlattenedDataOp()
