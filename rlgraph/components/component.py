# Copyright 2018/2019 The RLgraph authors. All Rights Reserved.
#
# Licensed under the Apache License, Version 2.0 (the "License");
# you may not use this file except in compliance with the License.
# You may obtain a copy of the License at
#
#     http://www.apache.org/licenses/LICENSE-2.0
#
# Unless required by applicable law or agreed to in writing, software
# distributed under the License is distributed on an "AS IS" BASIS,
# WITHOUT WARRANTIES OR CONDITIONS OF ANY KIND, either express or implied.
# See the License for the specific language governing permissions and
# limitations under the License.
# ==============================================================================

from __future__ import absolute_import
from __future__ import division
from __future__ import print_function

from collections import OrderedDict
from six.moves import xrange as range_

import copy
import inspect
import numpy as np
import re
import uuid

from rlgraph import get_backend
from rlgraph.utils.decorators import rlgraph_api, component_api_registry, component_graph_fn_registry,\
    define_api_method, define_graph_fn
from rlgraph.utils.rlgraph_errors import RLGraphError, RLGraphObsoletedError
from rlgraph.utils.specifiable import Specifiable
from rlgraph.utils.ops import DataOpDict, FLAT_TUPLE_OPEN, FLAT_TUPLE_CLOSE
from rlgraph.utils import util

if get_backend() == "tf":
    import tensorflow as tf
elif get_backend() == "tf-eager":
    import tensorflow as tf
    import tensorflow.contrib.eager as eager
elif get_backend() == "pytorch":
    from rlgraph.utils import PyTorchVariable
    import torch


class Component(Specifiable):
    """
    Base class for a graph component (such as a layer, an entire function approximator, a memory, an optimizers, etc..).

    A component can contain other components and/or its own graph-logic (e.g. tf ops).
    A component's sub-components are connected to each other via in- and out-Sockets (similar to LEGO blocks
    and deepmind's sonnet).

    This base class implements the interface to add sub-components, create connections between
    different sub-components and between a sub-component and this one and between this component
    and an external component.

    A component also has a variable registry, the ability to save the component's structure and variable-values to disk,
    and supports adding its graph_fns to the overall computation graph.
    """
    call_count = 0

    # List of tuples (method_name, runtime)
    call_times = []

    def __init__(self, *sub_components, **kwargs):
        """
        Args:
            sub_components (Component): Specification dicts for sub-Components to be added to this one.

        Keyword Args:
            name (str): The name of this Component. Names of sub-components within a containing component
                must be unique. Names are used to label exposed Sockets of the containing component.
                If name is empty, use scope as name (as last resort).
            scope (str): The scope of this Component for naming variables in the Graph.
            device (str): Device this component will be assigned to. If None, defaults to CPU.
            trainable (Optional[bool]): Whether to make the variables of this Component always trainable or not.
                Use None for no specific preference.

            # TODO: remove when we have numpy-based Components (then we can do test calls to infer everything automatically)
            graph_fn_num_outputs (dict): A dict specifying which graph_fns have how many return values.
                This can be useful if graph_fns don't clearly have a fixed number of return values and the auto-inferral
                utility function cannot determine the actual number of returned values.

            switched_off_apis (Optional[Set[str]]): Set of API-method names that should NOT be build for this Component.
            
            backend (str): The custom backend that this Component obliges to. None to use the RLGraph global backend.
                Default: None.
            
            space_agnostic (bool): Whether this component does not care about input spaces (e.g. if it does not
                create any space-dependent variables). Default: False.

            nesting_level (Optional[int]): The Component's nesting level. Root component has 0.
                None for non-placed Components. Default: None.
        """
        super(Component, self).__init__()

        # Scope if used to create scope hierarchies inside the Graph.
        # self.logger = logging.getLogger(__name__)
        self.scope = kwargs.pop("scope", "")

        assert re.match(r'^[\w\-]*$', self.scope), \
            "ERROR: scope {} does not match scope-pattern! Needs to be \\w or '-'.".format(self.scope)
        # The global scope string defining the exact nested position of this Component in the Graph.
        # e.g. "/core/component1/sub-component-a"
        self.global_scope = self.scope

        # Shared variable scope.
        self.reuse_variable_scope = kwargs.pop("reuse_variable_scope", None)

        # Names of sub-components that exist (parallelly) inside a containing component must be unique.
        self.name = kwargs.pop("name", self.scope)  # if no name given, use scope
        self.device = kwargs.pop("device", None)
        self.trainable = kwargs.pop("trainable", None)
        self.graph_fn_num_outputs = kwargs.pop("graph_fn_num_outputs", dict())
        self.switched_off_apis = kwargs.pop("switched_off_apis", set())
        self.backend = kwargs.pop("backend", None)
        self.space_agnostic = kwargs.pop("space_agnostic", None)
        self.nesting_level = kwargs.pop("nesting_level", None)

        assert not kwargs, "ERROR: kwargs ({}) still contains items!".format(kwargs)

        # Keep track of whether this Component has already been added to another Component and throw error
        # if this is done twice. Each Component can only be added once to a parent Component.
        self.parent_component = None  # type: Component

        # Dict of sub-components that live inside this one (key=sub-component's scope).
        self.sub_components = OrderedDict()

        # Link to the GraphBuilder object.
        self.graph_builder = None

        # `self.api_methods`: Dict holding information about which op-record-tuples go via which API
        # methods into this Component and come out of it.
        # keys=API method name; values=APIMethodRecord
        self.api_methods = {}

        # Maps names to callable API functions for eager calls.
        self.api_fn_by_name = {}
        # Maps names of methods to synthetically defined methods.
        self.synthetic_methods = set()

        # How this component executes its 'call' method.
        self.execution_mode = "static_graph" if self.backend != "python" else "define_by_run"

        # `self.api_method_inputs`: Registry for all unique API-method input parameter names and their Spaces.
        # Two API-methods may share the same input if their input parameters have the same names.
        # keys=input parameter name; values=Space that goes into that parameter
        self.api_method_inputs = {}
        # Registry for graph_fn records (only populated at build time when the graph_fns are actually called).
        self.graph_fns = {}
        self.register_api_methods_and_graph_fns()

        # Set of op-rec-columns going into a graph_fn of this Component and not having 0 op-records.
        # Helps during the build procedure to call these right away after the Component is input-complete.
        self.no_input_graph_fn_columns = set()
        # Set of op-records that are constant and thus can be processed right away at the beginning of the build
        # procedure.
        self.constant_op_records = set()
        # Whether we know already all our API-methods' call args' spaces.
        self.input_complete = False
        # Short-circuit-set to True, if no variables are generated by this Component anyway.
        if re.search(r'\spass\n$', inspect.getsource(self.create_variables)) and \
                re.search(r'\spass\n$', inspect.getsource(self.check_input_spaces)):
            self.input_complete = True

        # Whether all our sub-Components are input-complete. Only after that point, we can run our _variables graph_fn.
        self.variable_complete = False
        # Has this component been built yet by the graph builder?
        self.built = False

        # All Variables that are held by this component (and its sub-components) by name.
        # key=full-scope variable name (scope=component/sub-component scope)
        # value=the actual variable
        self.variable_registry = {}
        # All summary ops that are held by this component (and its sub-components) by name.
        # key=full-scope summary name (scope=component/sub-component scope)
        # value=the actual summary op
        self.summaries = {}
        # The regexp that a summary's full-scope name has to match in order for it to be generated and registered.
        # This will be set by the GraphBuilder at build time.
        self.summary_regexp = None

        # Now add all sub-Components (also support all sub-Components being given in a single list).
        sub_components = sub_components[0] if len(sub_components) == 1 and \
            isinstance(sub_components[0], (list, tuple)) else sub_components
        self.add_components(*sub_components)

    def register_api_methods_and_graph_fns(self):
        """
        Detects all methods of the Component that should be registered as API-methods for
        this Component and complements `self.api_methods` and `self.api_method_inputs`.
        Goes by the @api decorator before each API-method or graph_fn that should be
        auto-thin-wrapped by an API-method.
        """
        # Goes through the class hierarchy of `self` and tries to lookup all registered functions
        # (by name) that should be turned into API-methods.
        class_hierarchy = inspect.getmro(type(self))
        for class_ in class_hierarchy[:-2]:  # skip last two as its `Specifiable` and `object`
            api_method_recs = component_api_registry.get(class_.__name__)
            if api_method_recs is not None:
                for api_method_rec in api_method_recs:
                    if api_method_rec.name not in self.api_methods:
                        define_api_method(self, api_method_rec)
            graph_fn_recs = component_graph_fn_registry.get(class_.__name__)
            if graph_fn_recs is not None:
                for graph_fn_rec in graph_fn_recs:
                    if graph_fn_rec.name not in self.graph_fns:
                        define_graph_fn(self, graph_fn_rec)

    def get_number_of_allowed_inputs(self, api_method_name):
        """
        Returns the number of allowed input args for a given API-method.

        Args:
            api_method_name (str): The API-method to analyze.

        Returns:
            Tuple[int,int]: A tuple with the range (lower/upper bound) of allowed input args for the given API-method.
                An upper bound of None means that the API-method accepts any number of input args equal or larger
                than the lower bound.
        """
        input_names = self.api_methods[api_method_name].input_names
        num_allowed_inputs = [0, 0]
        for in_name in input_names:
            # Positional arg with default values (not required, only raise upper bound).
            if self.api_method_inputs[in_name] == "flex":
                num_allowed_inputs[1] += 1
            # Var-positional (no upper bound anymore).
            elif self.api_method_inputs[in_name] == "*flex":
                num_allowed_inputs[1] = None
            # Required arg (raise both lower and upper bound).
            else:
                num_allowed_inputs[0] += 1
                num_allowed_inputs[1] += 1

        return tuple(num_allowed_inputs)

    def check_input_completeness(self):
        """
        Checks whether this Component is "input-complete" and stores the result in self.input_complete.
        Input-completeness is reached (only once and then it stays that way) if all API-methods of this component
        (whose `must_be_complete` field is not set to False) have all their input Spaces defined.

        Also, if no variables are generated by this Component anyway, the component is input-complete.

        Returns:
            bool: Whether this Component is input-complete or not.
        """
        if self.input_complete is True:
            return True

        self.input_complete = True
        # Loop through all API methods.
        for method_name, api_method_rec in self.api_methods.items():
            # This API method doesn't have to be completed, ignore and don't add it to space_dict.
            if api_method_rec.must_be_complete is False:
                continue

            # Loop through all of this API-method's input parameter names and check, whether they
            # all have a Space defined.
            for input_name in api_method_rec.input_names:
                assert input_name in self.api_method_inputs
                # This one is not defined yet -> Component is not input-complete.
                if self.api_method_inputs[input_name] is None:
                    self.input_complete = False
                    return False
                # OR: API-method has a var-positional parameter: Check whether it has been called at least once (in
                # which case we have Space information stored under "*args[0]").
                elif self.api_method_inputs[input_name] == "*flex":
                    # Check all keys "input_name[n]" for any None. If one None found -> input incomplete.
                    idx = 0
                    while True:
                        key = input_name+"["+str(idx)+"]"
                        if key not in self.api_method_inputs:
                            # We require at least one param if the flex param is the only param. Otherwise, none are ok.
                            if idx > (0 if len(api_method_rec.input_names) == 1 else -1):
                                break
                            # No input defined (has not been called) -> Not input complete.
                            else:
                                self.input_complete = False
                                return False
                        elif self.api_method_inputs[key] is None:
                            self.input_complete = False
                            return False
                        idx += 1
        return True

    def check_variable_completeness(self):
        """
        Checks, whether this Component is input-complete AND all our sub-Components are input-complete.
        At that point, all variables are defined and we can run the `variables` graph_fn.

        Returns:
            bool: Whether this Component is "variables-complete".
        """
        # We are already variable-complete -> shortcut return here.
        if self.variable_complete is True:
            return True
        # We are not input-complete yet (our own variables have not been created) -> return False.
        elif self.input_complete is False:
            return False

        # Simply check all direct sub-Components for variable-completeness.
        for direct_child in self.sub_components.values():
            if re.search(r'^_helper-', direct_child.scope):
                continue
            if not direct_child.check_variable_completeness():
                return False
        self.variable_complete = True
        return self.variable_complete

    def when_input_complete(self, input_spaces=None, action_space=None, device=None, summary_regexp=None):
        """
        Wrapper that calls both `self.check_input_spaces` and `self.create_variables` in sequence and passes
        the dict with the input_spaces for each argument (key=arg name) and the action_space as parameter.

        Args:
            input_spaces (Optional[Dict[str,Space]]): A dict with Space/shape information.
                keys=in-argument name (str); values=the associated Space.
                Use None to take `self.api_method_inputs` instead.

            action_space (Optional[Space]): The action Space of the Agent/GraphBuilder. Can be used to construct and connect
                more Components (which rely on this information). This eliminates the need to pass the action Space
                information into many Components' constructors.

            device (str): The device to use for the variables generated.

            summary_regexp (Optional[str]): A regexp (str) that defines, which summaries should be generated
                and registered.
        """
        # Store the summary_regexp to use.
        self.summary_regexp = summary_regexp
        # print("Completing with input spaces api arg = ", input_spaces)
        input_spaces = input_spaces or self.api_method_inputs
        # print("Completing with input spaces after lookup = ", input_spaces)

        # Allow the Component to check its input Space.
        self.check_input_spaces(input_spaces, action_space)
        # Allow the Component to create all its variables.
        if get_backend() == "tf":
            # TODO: write custom scope generator for devices (in case None, etc..).
            if device is not None:
                with tf.device(device):
                    if self.reuse_variable_scope:
                        with tf.variable_scope(name_or_scope=self.reuse_variable_scope, reuse=tf.AUTO_REUSE):
                            self.create_variables(input_spaces, action_space)
                    else:
                        with tf.variable_scope(self.global_scope):
                            self.create_variables(input_spaces, action_space)
            else:
                if self.reuse_variable_scope:
                    with tf.variable_scope(name_or_scope=self.reuse_variable_scope, reuse=tf.AUTO_REUSE):
                        self.create_variables(input_spaces, action_space)
                else:
                    with tf.variable_scope(self.global_scope):
                        self.create_variables(input_spaces, action_space)

        elif get_backend() == "pytorch":
            # No scoping/devices here, handled at tensor level.
            self.create_variables(input_spaces, action_space)
        # Add all created variables up the parent/container hierarchy.
        self.propagate_variables()

        self.built = True

    def check_input_spaces(self, input_spaces, action_space=None):
        """
        Should check on the nature of all in-Sockets Spaces of this Component. This method is called automatically
        by the Model when all these Spaces are know during the Model's build time.

        Args:
            input_spaces (Dict[str,Space]): A dict with Space/shape information.
                keys=in-Socket name (str); values=the associated Space
            action_space (Optional[Space]): The action Space of the Agent/GraphBuilder. Can be used to construct and
                connect more Components (which rely on this information). This eliminates the need to pass the
                action Space information into many Components' constructors.
        """
        pass

    def create_variables(self, input_spaces, action_space=None):
        """
        Should create all variables that are needed within this component,
        unless a variable is only needed inside a single _graph_fn-method, in which case,
        it should be created there.
        Variables must be created via the backend-agnostic self.get_variable-method.

        Note that for different scopes in which this component is being used, variables will not(!) be shared.

        Args:
            input_spaces (Dict[str,Space]): A dict with Space/shape information.
                keys=in-Socket name (str); values=the associated Space
            action_space (Optional[Space]): The action Space of the Agent/GraphBuilder. Can be used to construct and
                connect more Components (which rely on this information). This eliminates the need to pass the action
                Space information into many Components' constructors.
        """
        pass

    def register_variables(self, *variables):
        """
        Adds already created Variables to our registry. This could be useful if the variables are not created
        by our own `self.get_variable` method, but by some backend-specific object (e.g. tf.layers).
        Also auto-creates summaries (regulated by `self.summary_regexp`) for the given variables.

        Args:
            # TODO check if we warp PytorchVariable
            variables (Union[PyTorchVariable, SingleDataOp]): The Variable objects to register.
        """
        for var in variables:
            # Use our global_scope plus the var's name without anything in between.
            # e.g. var.name = "dense-layer/dense/kernel:0" -> key = "dense-layer/kernel"
            # key = re.sub(r'({}).*?([\w\-.]+):\d+$'.format(self.global_scope), r'\1/\2', var.name)
            key = re.sub(r':\d+$', "", var.name)
            # Already registered: Must be the same (shared) variable.
            if key in self.variable_registry:
                assert self.variable_registry[key] is var,\
                    "ERROR: Key '{}' in {}.variables already exists, but holds a different variable " \
                    "({} vs {})!".format(key, self.global_scope, self.variable_registry[key], var)
            # New variable: Register.
            else:
                self.variable_registry[key] = var
                # Auto-create the summary for the variable.
                summary_name = var.name[len(self.global_scope) + (1 if self.global_scope else 0):]
                summary_name = re.sub(r':\d+$', "", summary_name)
                self.create_summary(summary_name, var)

    def get_variable(self, name="", shape=None, dtype="float", initializer=None, trainable=True,
                     from_space=None, add_batch_rank=False, add_time_rank=False, time_major=False, flatten=False,
                     local=False, use_resource=False):
        """
        Generates or returns a variable to use in the selected backend.
        The generated variable is automatically registered in this component's (and all parent components')
        variable-registry under its global-scoped name.

        Args:
            name (str): The name under which the variable is registered in this component.

            shape (Optional[tuple]): The shape of the variable. Default: empty tuple.

            dtype (Union[str,type]): The dtype (as string) of this variable.

            initializer (Optional[any]): Initializer for this variable.

            trainable (bool): Whether this variable should be trainable. This will be overwritten, if the Component
                has its own `trainable` property set to either True or False.

            from_space (Optional[Space,str]): Whether to create this variable from a Space object
                (shape and dtype are not needed then). The Space object can be given directly or via the name
                of the in-Socket holding the Space.

            add_batch_rank (Optional[bool,int]): If True and `from_space` is given, will add a 0th (1st) rank (None) to
                the created variable. If it is an int, will add that int instead of None.
                Default: False.

            add_time_rank (Optional[bool,int]): If True and `from_space` is given, will add a 1st (0th) rank (None) to
                the created variable. If it is an int, will add that int instead of None.
                Default: False.

            time_major (bool): Only relevant if both `add_batch_rank` and `add_time_rank` are True.
                Will make the time-rank the 0th rank and the batch-rank the 1st rank.
                Otherwise, batch-rank will be 0th and time-rank will be 1st.
                Default: False.

            flatten (bool): Whether to produce a FlattenedDataOp with auto-keys.

            local (bool): Whether the variable must not be shared across the network.
                Default: False.

            use_resource (bool): Whether to use the new tf resource-type variables.
                Default: False.

        Returns:
            DataOp: The actual variable (dependent on the backend) or - if from
                a ContainerSpace - a FlattenedDataOp or ContainerDataOp depending on the Space.

        """

        # Overwrite the given trainable parameter, iff self.trainable is actually defined as a bool.
        trainable = self.trainable if self.trainable is not None else (trainable if trainable is not None else True)

        # Called as getter.
        if shape is None and initializer is None and from_space is None:
            if name not in self.variable_registry:
                raise KeyError(
                    "Variable with name '{}' not found in registry of Component '{}'!".format(name, self.name)
                )
            # TODO: Maybe try both the pure name AND the name with global-scope in front.
            return self.variable_registry[name]

        # Called as setter.
        var = None

        # We are creating the variable using a Space as template.
        if from_space is not None:
            var = self._variable_from_space(
                flatten, from_space, name, add_batch_rank, add_time_rank, time_major, trainable, initializer, local,
                use_resource
            )

        # TODO: Revise possible arg combinations, move in utils.
        elif self.backend == "python" or get_backend() == "python" or get_backend() == "pytorch":
            if add_batch_rank is not False and isinstance(add_batch_rank, int):
                if isinstance(add_time_rank, int):
                    if time_major:
                        var = [[initializer for _ in range_(add_batch_rank)] for _ in range_(add_time_rank)]
                    else:
                        var = [[initializer for _ in range_(add_time_rank)] for _ in range_(add_batch_rank)]
                else:
                    var = [initializer for _ in range_(add_batch_rank)]
            elif add_time_rank is not False and isinstance(add_time_rank, int):
                var = [initializer for _ in range_(add_time_rank)]
            elif initializer is not None:
                # Return
                var = initializer
            elif shape is not None:
                # Use python list if possible:
                if len(shape) == 1:
                    if dtype == int:
                        var = [0 for _ in range(shape[0])]
                    elif dtype == float:
                        var = [0.0 for _ in range(shape[0])]
                else:
                    if dtype == int:
                        var = np.zeros(shape, dtype=np.int32)
                    elif dtype == float:
                        var = np.zeros(shape, dtype=np.float32)
            else:
                var = []

        # Direct variable creation (using the backend).
        elif get_backend() == "tf":
            # Provide a shape, if initializer is not given or it is an actual Initializer object (rather than an array
            # of fixed values, for which we then don't need a shape as it comes with one).
            if initializer is None or isinstance(initializer, tf.keras.initializers.Initializer):
                shape = tuple((() if add_batch_rank is False else
                               (None,) if add_batch_rank is True else (add_batch_rank,)) + (shape or ()))
            # Numpyize initializer and give it correct dtype.
            else:
                shape = None
                initializer = np.asarray(initializer, dtype=util.convert_dtype(dtype, "np"))

            var = tf.get_variable(
                name=name, shape=shape, dtype=util.convert_dtype(dtype), initializer=initializer, trainable=trainable,
                collections=[tf.GraphKeys.GLOBAL_VARIABLES if local is False else tf.GraphKeys.LOCAL_VARIABLES],
                use_resource=use_resource
            )
        elif get_backend() == "tf-eager":
            shape = tuple(
                (() if add_batch_rank is False else (None,) if add_batch_rank is True else (add_batch_rank,)) +
                (shape or ())
            )

            var = eager.Variable(
                name=name, shape=shape, dtype=util.convert_dtype(dtype), initializer=initializer, trainable=trainable,
                collections=[tf.GraphKeys.GLOBAL_VARIABLES if local is False else tf.GraphKeys.LOCAL_VARIABLES]
            )

        # TODO: what about python variables?
        # Registers the new variable with this Component.
        key = ((self.reuse_variable_scope + "/") if self.reuse_variable_scope else
               (self.global_scope + "/") if self.global_scope else "") + name
        # Container-var: Save individual Variables.
        # TODO: What about a var from Tuple space?
        if isinstance(var, OrderedDict):
            for sub_key, v in var.items():
                self.variable_registry[key + sub_key] = v
        else:
            self.variable_registry[key] = var

        return var

    def _variable_from_space(self, flatten, from_space, name, add_batch_rank, add_time_rank, time_major, trainable,
                             initializer, local=False, use_resource=False):
        """
        Private variable from space helper, see 'get_variable' for API.
        """
        # Variables should be returned in a flattened OrderedDict.
        # TODO can we hide this tf.variable_scope somewhere?
        if get_backend() == "tf":
            if self.reuse_variable_scope is not None:
                with tf.variable_scope(name_or_scope=self.reuse_variable_scope, reuse=True):
                    if flatten:
                        return from_space.flatten(mapping=lambda key_, primitive: primitive.get_variable(
                            name=name + key_, add_batch_rank=add_batch_rank, add_time_rank=add_time_rank,
                            time_major=time_major, trainable=trainable, initializer=initializer,
                            is_python=(self.backend == "python" or get_backend() == "python"),
                            local=local, use_resource=use_resource
                        ))
                    # Normal, nested Variables from a Space (container or primitive).
                    else:
                        return from_space.get_variable(
                            name=name, add_batch_rank=add_batch_rank, trainable=trainable, initializer=initializer,
                            is_python=(self.backend == "python" or get_backend() == "python"),
                            local=local, use_resource=use_resource
                        )
            else:
                if flatten:
                    return from_space.flatten(mapping=lambda key_, primitive: primitive.get_variable(
                        name=name + key_, add_batch_rank=add_batch_rank, add_time_rank=add_time_rank,
                        time_major=time_major, trainable=trainable, initializer=initializer,
                        is_python=(self.backend == "python" or get_backend() == "python"),
                        local=local, use_resource=use_resource
                    ))
                # Normal, nested Variables from a Space (container or primitive).
                else:
                    return from_space.get_variable(
                        name=name, add_batch_rank=add_batch_rank, trainable=trainable, initializer=initializer,
                        is_python=(self.backend == "python" or get_backend() == "python"),
                        local=local, use_resource=use_resource
                    )

        elif get_backend() == "pytorch":
            if flatten:
                return from_space.flatten(mapping=lambda key_, primitive: primitive.get_variable(
                    name=name + key_, add_batch_rank=add_batch_rank, add_time_rank=add_time_rank,
                    time_major=time_major, trainable=trainable, initializer=initializer,
                    is_python=True, local=local, use_resource=use_resource
                ))
            # Normal, nested Variables from a Space (container or primitive).
            else:
                return from_space.get_variable(
                    name=name, add_batch_rank=add_batch_rank, trainable=trainable, initializer=initializer,
                    is_python=True, local=local, use_resource=use_resource
                )

    def get_variables(self, *names, **kwargs):
        """
        Utility method to get one or more component variable(s) by name(s).

        Args:
            names (List[str]): Lookup name strings for variables. None for all.

        Keyword Args:
            collections (set): A set of collections to which the variables have to belong in order to be returned here.
                Default: tf.GraphKeys.TRAINABLE_VARIABLES
            custom_scope_separator (str): The separator to use in the returned dict for scopes.
                Default: '/'.
            global_scope (bool): Whether to use keys in the returned dict that include the global-scopes of the
                Variables. Default: False.
            get_ref (bool): Whether to return the ref or the value when using PyTorch. Default: False (return
                values).
        Returns:
            dict: A dict mapping variable names to their get_backend variables.
        """
        if get_backend() == "tf":
            collections = kwargs.pop("collections", None) or tf.GraphKeys.GLOBAL_VARIABLES
            custom_scope_separator = kwargs.pop("custom_scope_separator", "/")
            global_scope = kwargs.pop("global_scope", True)
            assert not kwargs, "{}".format(kwargs)

            if len(names) == 1 and isinstance(names[0], list):
                names = names[0]
            names = util.force_list(names)
            # Return all variables of this Component (for some collection).
            if len(names) == 0:
                collection_variables = tf.get_collection(collections)
                ret = {}
                for v in collection_variables:
                    lookup = re.sub(r':\d+$', "", v.name)
                    if lookup in self.variable_registry:
                        if global_scope:
                            # Replace the scope separator with a custom one.
                            ret[re.sub(r'(/|{}|{})'.format(FLAT_TUPLE_CLOSE, FLAT_TUPLE_OPEN),
                                       custom_scope_separator, lookup)] = v
                        else:
                            ret[re.sub(r'^.+/', "", lookup)] = v
                return ret
            # Return only variables of this Component by name.
            else:
                return self.get_variables_by_name(
                    *names, custom_scope_separator=custom_scope_separator, global_scope=global_scope
                )
        elif get_backend() == "pytorch":
            # There are no collections - just return variables for this component if names are empty.
            custom_scope_separator = kwargs.pop("custom_scope_separator", "/")
            global_scope = kwargs.pop("global_scope", True)
            get_ref = kwargs.pop("get_ref", False)

            if len(names) == 0:
                names = list(self.variable_registry.keys())
            return self.get_variables_by_name(
                *names, custom_scope_separator=custom_scope_separator, global_scope=global_scope,
                get_ref=get_ref
            )

    def get_variables_by_name(self, *names, **kwargs):
        """
        Retrieves this components variables by name.

        Args:
            names (List[str]): List of names of Variable to return.

        Keyword Args:
            custom_scope_separator (str): The separator to use in the returned dict for scopes.
                Default: '/'.
            global_scope (bool): Whether to use keys in the returned dict that include the global-scopes of the
                Variables. Default: False.
            get_ref (bool): Whether to return the ref or the value when using PyTorch. Default: False (return
                values).
        Returns:
            dict: Dict containing the requested names as keys and variables as values.
        """
        custom_scope_separator = kwargs.pop("custom_scope_separator", "/")
        global_scope = kwargs.pop("global_scope", False)
        get_ref = kwargs.pop("get_ref", False)
        assert not kwargs

        variables = {}
        if get_backend() == "tf":
            for name in names:
                global_scope_name = ((self.global_scope + "/") if self.global_scope else "") + name
                if name in self.variable_registry:
                    variables[re.sub(r'/', custom_scope_separator, name)] = self.variable_registry[name]
                elif global_scope_name in self.variable_registry:
                    if global_scope:
                        variables[re.sub(r'/', custom_scope_separator, global_scope_name)] = self.variable_registry[
                            global_scope_name]
                    else:
                        variables[name] = self.variable_registry[global_scope_name]
        elif get_backend() == "pytorch":
            # Unpack tuple.
            if isinstance(names, tuple) and len(names) == 1:
                names = names[0]
            # print("names = ", names)
            for name in names:
                global_scope_name = ((self.global_scope + "/") if self.global_scope else "") + name
                if name in self.variable_registry:
                    if get_ref:
                        variables[re.sub(r'/', custom_scope_separator, name)] = self.variable_registry[name]
                    else:
                        variables[re.sub(r'/', custom_scope_separator, name)] = self.read_variable(self.variable_registry[name])
                elif global_scope_name in self.variable_registry:
                    if global_scope:
                        if get_ref:
                            variables[re.sub(r'/', custom_scope_separator, global_scope_name)] = \
                                self.variable_registry[global_scope_name]
                        else:
                            variables[re.sub(r'/', custom_scope_separator, global_scope_name)] = \
                                self.read_variable(self.variable_registry[global_scope_name])
                    else:
                        if get_ref:
                            variables[name] = self.variable_registry[global_scope_name]
                        else:
                            variables[name] = self.read_variable(self.variable_registry[global_scope_name])
        return variables

    def create_summary(self, name, values, summary_type="histogram"):
        """
        Creates a summary op (and adds it to the graph).
        Skips those, whose full name does not match `self.summary_regexp`.

        Args:
            name (str): The name for the summary. This has to match `self.summary_regexp`.
                The name should not contain a "summary"-prefix or any global scope information
                (both will be added automatically by this method).

            values (op): The op to summarize.

            summary_type (str): The summary type to create. Currently supported are:
                "histogram", "scalar" and "text".
        """
        # Prepend the "summaries/"-prefix.
        name = "summaries/" + name
        # Get global name.
        global_name = ((self.global_scope + "/") if self.global_scope else "") + name
        # Skip non matching summaries (all if summary_regexp is None).
        if self.summary_regexp is None or not re.search(self.summary_regexp, global_name):
            return

        summary = None
        if get_backend() == "tf":
            ctor = getattr(tf.summary, summary_type)
            summary = ctor(name, values)

        # Registers the new summary with this Component.
        if global_name in self.summaries:
            raise RLGraphError("ERROR: Summary with name '{}' already exists in {}'s summary "
                               "registry!".format(global_name, self.name))
        self.summaries[global_name] = summary
        self.propagate_summary(global_name)

    def propagate_summary(self, summary_key):
        """
        Propagates a single summary op of this Component to its parents' summaries registries.

        Args:
            summary_key (str): The lookup key for the summary to propagate.
        """
        # Return if there is no parent.
        if self.parent_component is None:
            return

        # If already there -> Error.
        if summary_key in self.parent_component.summaries:
            raise RLGraphError("ERROR: Summary registry of '{}' already has a summary under key '{}'!".
                               format(self.parent_component.name, summary_key))
        self.parent_component.summaries[summary_key] = self.summaries[summary_key]

        # Recurse up the container hierarchy.
        self.parent_component.propagate_summary(summary_key)

    def add_components(self, *components, **kwargs):
        """
        Adds sub-components to this one.

        Args:
            components (List[Component]): The list of Component objects to be added into this one.

        Keyword Args:
            expose_apis (Optional[Set[str]]): An optional set of strings with API-methods of the child component
                that should be exposed as the parent's API via a simple wrapper API-method for the parent (that
                calls the child's API-method).

            #exposed_must_be_complete (bool): Whether the exposed API methods must be input-complete or not.
        """
        expose_apis = kwargs.pop("expose_apis", set())
        if isinstance(expose_apis, str):
            expose_apis = {expose_apis}

        for component in components:
            # Safety measure: Ignore Nones.
            if component is None:
                continue

            # Try to create Component from spec.
            if not isinstance(component, Component):
                component = Component.from_spec(component)
            # Make sure no two components with the same name are added to this one (own scope doesn't matter).
            if component.name in self.sub_components:
                raise RLGraphError("ERROR: Sub-Component with name '{}' already exists in this one!".
                                   format(component.name))
            # Make sure each Component can only be added once to a parent/container Component.
            elif component.parent_component is not None:
                raise RLGraphError(
                    "ERROR: Sub-Component with name '{}' has already been added once to a container Component! Each "
                    "Component can only be added once to a parent.".format(component.name)
                )
            # Make sure we don't add to ourselves.
            elif component is self:
                raise RLGraphError("ERROR: Cannot add a Component ({}) as a sub-Component to itself!".format(self.name))
            component.parent_component = self
            component.nesting_level = (self.nesting_level or 0) + 1
            self.sub_components[component.name] = component

            # Fix the sub-component's (and sub-sub-component's etc..) scope(s).
            self.propagate_scope(component)

            # Execution modes must be coherent within one component subgraph.
            self.propagate_sub_component_properties(
                properties=dict(execution_mode=self.execution_mode, nesting_level=(self.nesting_level or 0) + 1),
                component=component
            )

            # Should we expose some API-methods of the child?
            for api_method_name, api_method_rec in component.api_methods.items():
                if api_method_name in expose_apis:
                    # Hold these here to avoid fixtures (when Components get copied).
                    name_ = api_method_name
                    component_name = component.name
                    must_be_complete = api_method_rec.must_be_complete

                    @rlgraph_api(component=self, name=api_method_name, must_be_complete=must_be_complete)
                    def exposed_api_method_wrapper(self, *inputs, **kwargs):
                        # Complicated way to lookup sub-component's method to avoid fixtures when original
                        # component gets copied.
                        return getattr(self.sub_components[component_name], name_)(*inputs, **kwargs)

        # Add own reusable scope to front of all sub-components' reusable scope.
        if self.reuse_variable_scope is not None:
            # Propagate reuse_variable_scope down to the added Component's sub-components.
            self.propagate_sub_component_properties(
                properties=dict(reuse_variable_scope=self.reuse_variable_scope)
            )

    def get_all_sub_components(self, list_=None, level_=0, exclude_self=False):
        """
        Returns all sub-Components (including self, unless `exclude_self` is True) sorted by their nesting-level
        (... grand-children before children before parents). If the nesting level is the same, sort alphabetically
        by the scope (name) of the Components.

        Args:
            list\_ (Optional[List[Component]])): A list of already collected components to append to.
            level\_ (int): The slot indicating the Component level depth in `list_` at which we are currently.
            exclude_self (bool): Whether `self` should be returned as the last sub-Component in the list.
                Default: True.

        Returns:
            List[Component]: A list with all the sub-components in `self` (and `self` itself if `exclude_self` is False).
        """
        return_ = False
        # This is the final-return recursive call-level.
        if list_ is None:
            list_ = dict()
            return_ = True
        if level_ not in list_:
            list_[level_] = list()
        list_[level_].append(self)
        level_ += 1
        for sub_component in self.sub_components.values():
            sub_component.get_all_sub_components(list_, level_)
        if return_:
            ret = list()
            for l in sorted(list_.keys(), reverse=True):
                ret.extend(sorted(list_[l], key=lambda c: c.scope))
            if exclude_self:
                return ret[:-1]
            return ret

    def get_sub_component_by_global_scope(self, scope):
        """
        Returns a sub-Component (or None if not found) by scope. The sub-coponent's scope should be given
        as global scope of the sub-component (not local scope with respect to this Component).

        Args:
            scope (str): The global scope of the sub-Component we are looking for.

        Returns:
            Component: The sub-Component with the given global scope if found, None if not found.
        """
        # TODO: make method more efficient.
        components = self.get_all_sub_components()
        for component in components:
            if component.global_scope == scope:
                return component
        return None

    def get_sub_component_by_name(self, name):
        """
        Returns a sub-Component (or None if not found) by its name (local scope). The sub-Component must be a direct
        sub-Component of `self`.

        Args:
            name (str): The name (local scope) of the sub-Component we are looking for.

        Returns:
            Component: The sub-Component with the given name if found, None if not found.

        Raises:
            RLGraphError: If a sub-Component by that name could not be found.
        """
        sub_component = self.sub_components.get(name, None)
        if sub_component is None:
            raise RLGraphError("ERROR: sub-Component with name '{}' not found in '{}'!".format(name, self.global_scope))
        return sub_component

    def remove_sub_component_by_name(self, name):
        """
        Removes a sub-component from this one by its name. Thereby sets the `parent_component` property of the
        removed Component to None.
        Raises an error if the sub-component does not exist.

        Args:
            name (str): The name of the sub-component to be removed.

        Returns:
            Component: The removed component.
        """
        assert name in self.sub_components, "ERROR: Component {} cannot be removed because it is not" \
            "a sub-component. Sub-components by name are: {}.".format(name, list(self.sub_components.keys()))
        removed_component = self.sub_components.pop(name)
        # Set parent of the removed component to None.
        removed_component.parent_component = None
        return removed_component

    def get_parents(self):
        """
        Returns a list of parent and grand-parents of this component.

        Returns:
            List[Component]: A list (may be empty if this component has no parents) of all parent and grand-parents.
        """
        ret = []
        component = self
        while component.parent_component is not None:
            ret.append(component.parent_component)
            component = component.parent_component
        return ret

    def propagate_scope(self, sub_component):
        """
        Fixes all the sub-Component's (and its sub-Component's) global_scopes.

        Args:
            sub_component (Optional[Component]): The sub-Component object whose global_scope needs to be updated.
                Use None for this Component itself.
        """
        # TODO this should be moved to use generic method below, but checking if global scope if set
        # TODO does not work well within that.
        if sub_component is None:
            sub_component = self
        elif self.global_scope:
            sub_component.global_scope = self.global_scope + (
                ("/" + sub_component.scope) if sub_component.scope else "")

        # Recurse.
        for sc in sub_component.sub_components.values():
            sub_component.propagate_scope(sc)

    def propagate_sub_component_properties(self, properties, component=None, recursive_=False):
        """
        Recursively updates properties of component and its sub-components.

        Args:
            properties (dict): Dict with names of properties and their values to recursively update
                sub-components with.

            component (Optional([Component])): Component to recursively update. Uses self if None.

            recursive_ (bool): Whether this is a recursive (sub-Component) call. Default: False.
        """
        if component is None:
            component = self
        properties_scoped = copy.deepcopy(properties)
        for name, value in properties.items():
            # Property is some scope (value is then that scope of the parent component).
            # Have to align it with sub-component's local scope.
            if value and (name == "global_scope" or name == "reuse_variable_scope"):
                # For the parent component, do not add its scope to the shared-scope.
                if recursive_ is True:
                    value += (("/" + component.scope) if component.scope else "")
                properties_scoped[name] = value
                setattr(component, name, value)
            # Normal property: Set to static given value.
            else:
                setattr(component, name, value)
                # Nesting_level: Increase by one the deeper we go.
                if name == "nesting_level":
                    properties_scoped[name] = value + 1
        for sc in component.sub_components.values():
            component.propagate_sub_component_properties(properties_scoped, sc, recursive_=True)

    def propagate_variables(self, keys=None):
        """
        Propagates all variable from this Component to its parents' variable registries.

        Args:
            keys (Optional[List[str]]): An optional list of variable names to propagate. Should only be used in
                internal, recursive calls to this same method.
        """
        # Return if there is no parent.
        if self.parent_component is None:
            return

        # Add all our variables to parent's variable registry.
        keys = keys or self.variable_registry.keys()
        for key in keys:
            # If already there (bubbled up from some child component that was input complete before us)
            # -> Make sure the variable object is identical.
            if key in self.parent_component.variable_registry:
                if self.variable_registry[key] is not self.parent_component.variable_registry[key]:
                    raise RLGraphError("ERROR: Variable registry of '{}' already has a variable under key '{}'!". \
                          format(self.parent_component.name, key))
            self.parent_component.variable_registry[key] = self.variable_registry[key]

        # Recurse up the container hierarchy.
        self.parent_component.propagate_variables(keys)

    def copy(self, name=None, scope=None, device=None, trainable=None,
             reuse_variable_scope=None, reuse_variable_scope_for_sub_components=None):
        """
        Copies this component and returns a new component with possibly another name and another scope.
        The new component has its own variables (they are not shared with the variables of this component as they
        will be created after this copy anyway, during the build phase).
        and is initially not connected to any other component.

        Args:
            name (str): The name of the new Component. If None, use the value of scope.
            scope (str): The scope of the new Component. If None, use the same scope as this component.
            device (str): The device of the new Component. If None, use the same device as this one.

            trainable (Optional[bool]): Whether to make all variables in this component trainable or not. Use None
                for no specific preference.

            reuse_variable_scope (Optional[str]): If not None, variables of the copy will be shared under this scope.

            reuse_variable_scope_for_sub_components (Optional[str]): If not None, variables only of the sub-components
                of the copy will be shared under this scope.

        Returns:
            Component: The copied component object.
        """
        # Make sure we are still in the assembly phase (should not copy actual ops).
        assert self.built is False, "ERROR: Cannot copy a Component ('{}') that has already been built!". \
            format(self.name)

        if scope is None:
            scope = self.scope
        if name is None:
            name = scope
        if device is None:
            device = self.device
        if trainable is None:
            trainable = self.trainable

        # Simply deepcopy self and change name and scope.
        new_component = copy.deepcopy(self)
        new_component.name = name
        new_component.scope = scope
        # Change global_scope for the copy and all its sub-components.
        new_component.global_scope = scope
        new_component.propagate_scope(sub_component=None)

        # Propagate reusable scope, device and other trainable.
        new_component.propagate_sub_component_properties(
            properties=dict(device=device, trainable=trainable)
        )
        if reuse_variable_scope:
            new_component.propagate_sub_component_properties(dict(reuse_variable_scope=reuse_variable_scope))
        # Gives us the chance to skip new_component's scope.
        elif reuse_variable_scope_for_sub_components:
            for sc in new_component.sub_components.values():
                sc.propagate_sub_component_properties(dict(reuse_variable_scope=reuse_variable_scope_for_sub_components))

        # Erase the parent pointer.
        new_component.parent_component = None

        return new_component

    @staticmethod
    def scatter_update_variable(variable, indices, updates):
        """
        Updates a variable. Optionally returns the operation depending on the backend.

        Args:
            variable (any): Variable to update.
            indices (array): Indices to update.
            updates (any):  Update values.

        Returns:
            Optional[op]: The graph operation representing the update (or None).
        """
        if get_backend() == "tf":
            return tf.scatter_update(ref=variable, indices=indices, updates=updates)

    @staticmethod
    def assign_variable(ref, value):
        """
        Assigns a variable to a value.

        Args:
            ref (any): The variable to assign to.
            value (any): The value to use for the assignment.

        Returns:
            Optional[op]: None or the graph operation representing the assignment.
        """
        if get_backend() == "tf":
            tensor_type = type(value).__name__
            if tensor_type == "Variable" or tensor_type == "RefVariable":
                return tf.assign(ref=ref, value=value.read_value())
            else:
                return tf.assign(ref=ref, value=value)
        elif get_backend() == "pytorch":
            ref.set_value(value)

    @staticmethod
    def read_variable(variable, indices=None, dtype=None):
        """
        Reads a variable.

        Args:
            variable (DataOp): The variable whose value to read.
            indices (Optional[np.ndarray,tf.Tensor]): Indices (if any) to fetch from the variable.
            dtype (Optional[torch.dtype]): Optional dtype to convert read values to.
        Returns:
            any: Variable values.
        """
        if get_backend() == "tf":
            if indices is not None:
                # Could be redundant, question is if there may be special read operations
                # in other backends, or read from remote variable requiring extra args.
                return tf.gather(params=variable, indices=indices)
            else:
                return variable
        elif get_backend() == "pytorch":
            # PyTorchVariable is used to store torch parameters (e.g. layers).
            if isinstance(variable, PyTorchVariable):
                return variable.get_value()
            # Lists or numpy arrays may be used to store mutable state that does not need
            # tensor operations.
            elif isinstance(variable, list) or isinstance(variable, np.ndarray):
                if indices is not None:
                    ret = []
                    for i in indices:
                        val = variable[i]
                        # Type checking is necessary because torch.stack only works on same types.
                        if isinstance(val, torch.Tensor):
                            if dtype is None:
                                ret.append(val)
                            elif dtype == torch.float32:
                                ret.append(val.float())
                            elif dtype == torch.int32:
                                ret.append(val.int())
                            elif dtype == torch.uint8:
                                ret.append(val.byte())
                    # Stack list into one Tensor with a btach dim.
                    return torch.stack(ret) if ret else ret
                else:
                    return variable
            else:
                # Catch all for raw types.
                return variable

    def sub_component_by_name(self, scope_name):
        """
        Returns a sub-component of this component by its name.

        Args:
            scope_name (str): Name of the component. This is typically its scope.

        Returns:
            Component: Sub-component if it exists.

        Raises:
            ValueError: Error if no sub-component with this name exists.
        """
        if scope_name not in self.sub_components:
            raise RLGraphError(
                "Name {} is not a valid sub-component name for component {}. Sub-Components are: {}".
                format(scope_name, self.__str__(), self.sub_components.keys())
            )
        return self.sub_components[scope_name]

    def _post_build(self, component):
        component.post_define_by_run_build()
        for sub_component in component.sub_components.values():
            self._post_build(sub_component)

    def post_define_by_run_build(self):
        """
        Optionally execute post-build calls.
        """
        pass

    def get_helper_component(self, type_, *args, **kwargs):
        """
        Returns a helper component of the given type (only one helper component per type is allowed
        and necessary). If a helper of the type does not exist yet in `self`, create a new one.

        Args:
            type_ (str): The type as a string of the helper Component to return.

        Returns:
            Component: The helper component.
        """
        name = "_helper-"+type_+"-{}".format(uuid.uuid4())
        helper = self.sub_components.get(name)
        if helper is None:
            kwargs.update(dict(type=type_, scope=name))
            if len(args) > 0:
                kwargs.update({"_args": args})
            helper = Component.from_spec(kwargs)
            self.add_components(helper)
        return helper

<<<<<<< HEAD
    @rlgraph_api(returns=1)
    def _graph_fn_variables(self):
=======
    @rlgraph_api(returns=1, requires_variable_completeness=True)
    def _graph_fn__variables(self):
>>>>>>> 0b7a17a0
        """
        Outputs all of this Component's variables in a DataOpDict (API-method "variables").

        This can be used e.g. to sync this Component's variables into another Component, which owns
        a Synchronizable() as a sub-component. The returns values of this graph_fn are then sent into
        the other Component's API-method `sync` (parameter: "values") for syncing.

        Returns:
            DataOpDict: Dict with keys=variable names and values=variable (SingleDataOp).
        """
        # Must use custom_scope_separator here b/c RLGraph doesn't allow Dict with '/'-chars in the keys.
        # '/' could collide with a FlattenedDataOp's keys and mess up the un-flatten process.
        variables_dict = self.get_variables(custom_scope_separator="-")
        return DataOpDict(variables_dict)

    def _variables(self):
        """
        OBSOLETED API method. New "variables()" should be used.
        """
        raise RLGraphObsoletedError("API-method", "_variables()", "variables()")

    @staticmethod
    def reset_profile():
        """
        Sets profiling values to 0.
        """
        Component.call_count = 0
        Component.call_times = []

    def __str__(self):
        return "{}('{}' api={})".format(type(self).__name__, self.name, str(list(self.api_methods.keys())))<|MERGE_RESOLUTION|>--- conflicted
+++ resolved
@@ -473,7 +473,6 @@
         Returns:
             DataOp: The actual variable (dependent on the backend) or - if from
                 a ContainerSpace - a FlattenedDataOp or ContainerDataOp depending on the Space.
-
         """
 
         # Overwrite the given trainable parameter, iff self.trainable is actually defined as a bool.
@@ -1163,6 +1162,7 @@
             variable (DataOp): The variable whose value to read.
             indices (Optional[np.ndarray,tf.Tensor]): Indices (if any) to fetch from the variable.
             dtype (Optional[torch.dtype]): Optional dtype to convert read values to.
+
         Returns:
             any: Variable values.
         """
@@ -1254,13 +1254,8 @@
             self.add_components(helper)
         return helper
 
-<<<<<<< HEAD
-    @rlgraph_api(returns=1)
+    @rlgraph_api(returns=1, requires_variable_completeness=True)
     def _graph_fn_variables(self):
-=======
-    @rlgraph_api(returns=1, requires_variable_completeness=True)
-    def _graph_fn__variables(self):
->>>>>>> 0b7a17a0
         """
         Outputs all of this Component's variables in a DataOpDict (API-method "variables").
 
