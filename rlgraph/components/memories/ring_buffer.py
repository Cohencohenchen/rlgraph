# Copyright 2018/2019 The RLgraph authors. All Rights Reserved.
#
# Licensed under the Apache License, Version 2.0 (the "License");
# you may not use this file except in compliance with the License.
# You may obtain a copy of the License at
#
#     http://www.apache.org/licenses/LICENSE-2.0
#
# Unless required by applicable law or agreed to in writing, software
# distributed under the License is distributed on an "AS IS" BASIS,
# WITHOUT WARRANTIES OR CONDITIONS OF ANY KIND, either express or implied.
# See the License for the specific language governing permissions and
# limitations under the License.
# ==============================================================================

from __future__ import absolute_import
from __future__ import division
from __future__ import print_function

from rlgraph import get_backend
from rlgraph.components.memories.memory import Memory
from rlgraph.utils import util, DataOpDict
from rlgraph.utils.decorators import rlgraph_api
from rlgraph.utils.define_by_run_ops import define_by_run_unflatten
from rlgraph.utils.util import get_batch_size

if get_backend() == "tf":
    import tensorflow as tf
elif get_backend() == "pytorch":
    import numpy as np
    import torch


class RingBuffer(Memory):
    """
    Simple ring-buffer to be used for on-policy sampling based on sample count or episodes.
    Fetches most recently added memories.
    """
    def __init__(self, capacity=1000, scope="ring-buffer", **kwargs):  #auto_sequence_indices=True
        """
        Args:
            #auto_sequence_indices (bool): Whether to add sequence_indices=True automatically whenever data is inserted
            #    and the last item does not have `terminal`=True. This requires `sequence_indices` to be a key in
            #    `self.record_space`.
        """
        super(RingBuffer, self).__init__(capacity, scope=scope, **kwargs)

        #self.auto_sequence_indices = auto_sequence_indices

        self.index = None
        self.states = None
        self.num_episodes = None
        self.episode_indices = None
        self.flat_record_space = None

    def create_variables(self, input_spaces, action_space=None):
        super(RingBuffer, self).create_variables(input_spaces, action_space)

<<<<<<< HEAD
        # Record space must contain 'terminals' and 'sequence_indices' for a ring buffer memory.
        # - Terminals are used to know when an episode has ended.
        assert "terminals" in self.record_space, "ERROR: `record_space` must contain 'terminals' key!"
        # - Sequence-indices are used to set to True if a continuous stretch of fetched records ends,
        #   but the episode is not terminated yet. This is important for GAE calculations in PG algorithms.
        assert "sequence_indices" in self.record_space, "ERROR: `record_space` must contain 'sequence_indices' key!"
=======
        # Record space must contain 'terminals' for a ring buffer memory.
        assert "terminals" in self.record_space
        #if self.auto_sequence_indices is True:
        #    assert "sequence_indices" in self.record_space
>>>>>>> e48b6402

        self.index = self.get_variable(name="index", dtype=int, trainable=False, initializer=0)
        # Num episodes present.
        self.num_episodes = self.get_variable(name="num-episodes", dtype=int, trainable=False, initializer=0)

        # Terminal indices contiguously arranged.
        self.episode_indices = self.get_variable(name="episode-indices", shape=(self.capacity,),
                                                 dtype=int, trainable=False)

    @rlgraph_api(flatten_ops=True)
    def _graph_fn_insert_records(self, records):
        if get_backend() == "tf":
            num_records = get_batch_size(records[self.terminal_key])
            index = self.read_variable(self.index)

            # Episodes before inserting these records.
            prev_num_episodes = self.read_variable(self.num_episodes)
            update_indices = tf.range(start=index, limit=index + num_records) % self.capacity

            # Episodes previously existing in the range we inserted to as indicated
            # by count of terminals in that slice.
            insert_terminal_slice = self.read_variable(self.memory[self.terminal_key], update_indices)

            # Shift episode indices.
            with tf.control_dependencies([update_indices, index, prev_num_episodes, insert_terminal_slice]):
                index_updates = []

                # Newly inserted episodes.
                inserted_episodes = tf.reduce_sum(input_tensor=tf.cast(records[self.terminal_key], dtype=tf.int32), axis=0)
                episodes_in_insert_range = tf.reduce_sum(
                    input_tensor=tf.cast(insert_terminal_slice, dtype=tf.int32), axis=0
                )
                num_episode_update = prev_num_episodes - episodes_in_insert_range + inserted_episodes

                # Shift contiguous episode indices.
                # prev_num_episodes = tf.Print(prev_num_episodes, [inserted_episodes, episodes_in_insert_range], summarize=100,
                #                              message="inserted_episodes, episodes in range = ")
                index_updates.append(self.assign_variable(
                        ref=self.episode_indices[:prev_num_episodes - episodes_in_insert_range],
                        value=self.episode_indices[episodes_in_insert_range:prev_num_episodes]
                ))

                # Insert new episodes starting at previous count minus the ones we removed,
                # ending at previous count minus removed + inserted.
                slice_start = prev_num_episodes - episodes_in_insert_range
                slice_end = num_episode_update

            # Update indices and size.
            with tf.control_dependencies(index_updates):
                index_updates = []

                # Actually update indices.
                mask = tf.boolean_mask(tensor=update_indices, mask=records[self.terminal_key])
                # mask = tf.Print(mask, [self.episode_indices, update_indices, mask, slice_start, slice_end],
                #                 summarize=100, message="update, mask, start, end")
                index_updates.append(self.assign_variable(
                    ref=self.episode_indices[slice_start:slice_end],
                    value=mask
                ))

                # Assign final new episode count.
                index_updates.append(self.assign_variable(self.num_episodes, num_episode_update))

                index_updates.append(self.assign_variable(ref=self.index, value=(index + num_records) % self.capacity))
                update_size = tf.minimum(x=(self.read_variable(self.size) + num_records), y=self.capacity)
                index_updates.append(self.assign_variable(self.size, value=update_size))

            # Updates all the necessary sub-variables in the record.
            with tf.control_dependencies(index_updates):
                record_updates = []
                for key in self.memory:
                    record_updates.append(self.scatter_update_variable(
                        variable=self.memory[key],
                        indices=update_indices,
                        updates=records[key]
                    ))

            # Nothing to return.
            with tf.control_dependencies(control_inputs=record_updates):
                return tf.no_op()
        elif get_backend() == "pytorch":
            # TODO: Unclear if we should do this in numpy and then convert to torch once we sample.
            num_records = get_batch_size(records[self.terminal_key])
            update_indices = torch.arange(self.index, self.index + num_records) % self.capacity

            # Newly inserted episodes.
            inserted_episodes = torch.sum(records[self.terminal_key].int(), 0)

            # Episodes previously existing in the range we inserted to as indicated
            # by count of terminals in the that slice.
            episodes_in_insert_range = 0
            # Count terminals in inserted range.
            for index in update_indices:
                episodes_in_insert_range += int(self.memory[self.terminal_key][index])
            num_episode_update = self.num_episodes - episodes_in_insert_range + inserted_episodes
            self.episode_indices[:self.num_episodes - episodes_in_insert_range] = \
                self.episode_indices[episodes_in_insert_range:self.num_episodes]

            # Insert new episodes starting at previous count minus the ones we removed,
            # ending at previous count minus removed + inserted.
            slice_start = self.num_episodes - episodes_in_insert_range
            slice_end = num_episode_update

            byte_terminals = records[self.terminal_key].byte()
            mask = torch.masked_select(update_indices, byte_terminals)
            self.episode_indices[slice_start:slice_end] = mask

            # Update indices.
            self.num_episodes = int(num_episode_update)
            self.index = (self.index + num_records) % self.capacity
            self.size = min(self.size + num_records, self.capacity)

            # Updates all the necessary sub-variables in the record.
            for key in self.memory:
                for i, val in zip(update_indices, records[key]):
                    self.memory[key][i] = val

            # The TF version returns no-op, return None so return-val inference system does not throw error.
            return None

    @rlgraph_api
    def _graph_fn_get_records(self, num_records=1):
        if get_backend() == "tf":
            stored_records = self.read_variable(self.size)
            available_records = tf.minimum(x=num_records, y=stored_records)
            index = self.read_variable(self.index)
            indices = tf.range(start=index - available_records, limit=index) % self.capacity
            return self._read_records(indices=indices)
        elif get_backend() == "pytorch":
            available_records = min(num_records, self.size)
            indices = np.arange(self.index - available_records, self.index) % self.capacity
            records = DataOpDict()

            for name, variable in self.memory.items():
                records[name] = self.read_variable(variable, indices, dtype=
                                                   util.convert_dtype(self.flat_record_space[name].dtype, to="pytorch"),
                                                   shape=self.flat_record_space[name].shape)

            records = define_by_run_unflatten(records)
            return records

    @rlgraph_api(ok_to_overwrite=True)
    def _graph_fn_get_episodes(self, num_episodes=1):
        if get_backend() == "tf":
            stored_episodes = self.read_variable(self.num_episodes)
            available_episodes = tf.minimum(x=num_episodes, y=stored_episodes)

            # Say we have two episodes with this layout:
            # terminals = [0 0 1 0 1]
            # episode_indices = [2, 4]
            # If we want to fetch the most recent episode, the start index is:
            # stored_episodes - 1 - num_episodes = 2 - 1 - 1 = 0, which points to buffer index 2
            # The next episode starts one element after this, hence + 1.
            # However, this points to index -1 if stored_episodes = available_episodes,
            # in this case we want start = 0 to get everything.
            start = tf.cond(
                pred=tf.equal(x=stored_episodes, y=available_episodes),
                true_fn=lambda: 0,
                false_fn=lambda: self.episode_indices[stored_episodes - available_episodes - 1] + 1
            )
            # End index is just the pointer to the most recent episode.
            limit = self.episode_indices[stored_episodes - 1]

            limit += tf.where(condition=(start < limit), x=0, y=self.capacity - 1)
            # limit = tf.Print(limit, [stored_episodes, start, limit], summarize=100, message="start | limit")
            indices = tf.range(start=start, limit=limit + 1) % self.capacity
            return self._read_records(indices=indices)
        elif get_backend() == "pytorch":
            stored_episodes = self.num_episodes
            available_episodes = min(num_episodes, self.num_episodes)

            if stored_episodes == available_episodes:
                start = 0
            else:
                start = self.episode_indices[stored_episodes - available_episodes - 1] + 1

            # End index is just the pointer to the most recent episode.
            limit = self.episode_indices[stored_episodes - 1]
            if start >= limit:
                limit += self.capacity - 1
            indices = torch.arange(start, limit + 1) % self.capacity

            records = DataOpDict()
            for name, variable in self.memory.items():
                records[name] = self.read_variable(variable, indices, dtype=
                                                   util.convert_dtype(self.flat_record_space[name].dtype, to="pytorch"),
                                                   shape=self.flat_record_space[name].shape)
            records = define_by_run_unflatten(records)
            return records

    def get_state(self):
        return {
            "index": self.index,
            "size": self.size,
            "num_episodes": self.num_episodes,
            "episode_indices": self.episode_indices,
            "memory": self.memory
        }<|MERGE_RESOLUTION|>--- conflicted
+++ resolved
@@ -56,19 +56,10 @@
     def create_variables(self, input_spaces, action_space=None):
         super(RingBuffer, self).create_variables(input_spaces, action_space)
 
-<<<<<<< HEAD
-        # Record space must contain 'terminals' and 'sequence_indices' for a ring buffer memory.
-        # - Terminals are used to know when an episode has ended.
-        assert "terminals" in self.record_space, "ERROR: `record_space` must contain 'terminals' key!"
-        # - Sequence-indices are used to set to True if a continuous stretch of fetched records ends,
-        #   but the episode is not terminated yet. This is important for GAE calculations in PG algorithms.
-        assert "sequence_indices" in self.record_space, "ERROR: `record_space` must contain 'sequence_indices' key!"
-=======
         # Record space must contain 'terminals' for a ring buffer memory.
         assert "terminals" in self.record_space
         #if self.auto_sequence_indices is True:
         #    assert "sequence_indices" in self.record_space
->>>>>>> e48b6402
 
         self.index = self.get_variable(name="index", dtype=int, trainable=False, initializer=0)
         # Num episodes present.
